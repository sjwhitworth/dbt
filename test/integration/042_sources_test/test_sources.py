from nose.plugins.attrib import attr
<<<<<<< HEAD
from test.integration.base import DBTIntegrationTest, use_profile, AnyFloat, \
    AnyStringWith
from datetime import datetime, timedelta
import json, os
=======
from test.integration.base import DBTIntegrationTest, use_profile
from dbt.exceptions import CompilationException
import os
>>>>>>> fe866156

class BaseSourcesTest(DBTIntegrationTest):
    @property
    def schema(self):
        return "sources_042"

    @property
    def models(self):
        return "test/integration/042_sources_test/models"

    @property
    def project_config(self):
        return {
            'data-paths': ['test/integration/042_sources_test/data'],
            'quoting': {'database': True, 'schema': True, 'identifier': True},
        }

    def setUp(self):
        super(BaseSourcesTest, self).setUp()
        os.environ['DBT_TEST_SCHEMA_NAME_VARIABLE'] = 'test_run_schema'
        self.run_dbt_with_vars(['seed'])

    def tearDown(self):
        del os.environ['DBT_TEST_SCHEMA_NAME_VARIABLE']
        super(BaseSourcesTest, self).tearDown()

    def run_dbt_with_vars(self, cmd, *args, **kwargs):
        cmd.extend(['--vars',
                    '{{test_run_schema: {}}}'.format(self.unique_schema())])
        return self.run_dbt(cmd, *args, **kwargs)


class TestSources(BaseSourcesTest):
    @use_profile('postgres')
    def test_postgres_basic_source_def(self):
        results = self.run_dbt_with_vars(['run'])
        self.assertEqual(len(results), 3)
        self.assertManyTablesEqual(
            ['source', 'descendant_model', 'nonsource_descendant'],
            ['expected_multi_source', 'multi_source_model'])
        results = self.run_dbt_with_vars(['test'])
        self.assertEqual(len(results), 4)

    @use_profile('postgres')
    def test_postgres_source_selector(self):
        # only one of our models explicitly depends upon a source
        results = self.run_dbt_with_vars([
            'run',
            '--models',
            'source:test_source.test_table+'
        ])
        self.assertEqual(len(results), 1)
        self.assertTablesEqual('source', 'descendant_model')
        self.assertTableDoesNotExist('nonsource_descendant')
        self.assertTableDoesNotExist('multi_source_model')
        results = self.run_dbt_with_vars([
            'test',
            '--models',
            'source:test_source.test_table+'
        ])
        self.assertEqual(len(results), 4)

    @use_profile('postgres')
    def test_postgres_empty_source_def(self):
        # sources themselves can never be selected, so nothing should be run
        results = self.run_dbt_with_vars([
            'run',
            '--models',
            'source:test_source.test_table'
        ])
        self.assertTableDoesNotExist('nonsource_descendant')
        self.assertTableDoesNotExist('multi_source_model')
        self.assertTableDoesNotExist('descendant_model')
        self.assertEqual(len(results), 0)

    @use_profile('postgres')
    def test_postgres_source_only_def(self):
        results = self.run_dbt_with_vars([
            'run', '--models', 'source:other_source+'
        ])
        self.assertEqual(len(results), 1)
        self.assertTablesEqual('expected_multi_source', 'multi_source_model')
        self.assertTableDoesNotExist('nonsource_descendant')
        self.assertTableDoesNotExist('descendant_model')

        results = self.run_dbt_with_vars([
            'run', '--models', 'source:test_source+'
        ])
        self.assertEqual(len(results), 2)
        self.assertManyTablesEqual(
            ['source', 'descendant_model'],
            ['expected_multi_source', 'multi_source_model'])
        self.assertTableDoesNotExist('nonsource_descendant')


<<<<<<< HEAD
class TestSourceFreshness(BaseSourcesTest):
    def setUp(self):
        super(TestSourceFreshness, self).setUp()
        self.maxDiff = None
        self._id = 100
        # this is the db initial value
        self.last_inserted_time = "2016-09-19T14:45:51+00:00Z"

    # test_source.test_table should have a loaded_at field of `updated_at`
    # and a freshness of warn_after: 10 hours, error_after: 18 hours
    # by default, our data set is way out of date!
    def _set_updated_at_to(self, delta):
        insert_time = datetime.utcnow() + delta
        timestr = insert_time.strftime("%Y-%m-%d %H:%M:%S")
        #favorite_color,id,first_name,email,ip_address,updated_at
        insert_id = self._id
        self._id += 1
        raw_sql = """INSERT INTO {schema}.{source}
            (favorite_color,id,first_name,email,ip_address,updated_at)
        VALUES (
            'blue',{id},'Jake','abc@example.com','192.168.1.1','{time}'
        )"""
        self.run_sql(
            raw_sql,
            kwargs={
                'schema': self.unique_schema(),
                'time': timestr,
                'id': insert_id,
                'source': self.adapter.quote('source'),
            }
        )
        self.last_inserted_time = insert_time.strftime("%Y-%m-%dT%H:%M:%S+00:00Z")

    def _assert_freshness_results(self, path, state):
        self.assertTrue(os.path.exists(path))
        with open(path) as fp:
            data = json.load(fp)

        self.assertEqual(set(data), {'meta', 'sources'})
        self.assertIn('generated_at', data['meta'])
        self.assertIn('elapsed_time', data['meta'])
        self.assertTrue(isinstance(data['meta']['elapsed_time'], float))
        self.assertBetween(data['meta']['generated_at'],
                           self.freshness_start_time)

        last_inserted_time = self.last_inserted_time
        if last_inserted_time is None:
            last_inserted_time = "2016-09-19T14:45:51+00:00Z"

        self.assertEqual(data['sources'], {
            'source.test.test_source.test_table': {
                'max_loaded_at': last_inserted_time,
                'snapshotted_at': AnyStringWith(),
                'max_loaded_at_time_ago_in_s': AnyFloat(),
                'state': state,
                'criteria': {
                    'warn_after': {'count': 10, 'period': 'hour'},
                    'error_after': {'count': 1, 'period': 'day'},
                },
            }
        })

    def _run_source_freshness(self):
        self.freshness_start_time = datetime.utcnow()
        results = self.run_dbt_with_vars(
            ['source', 'snapshot-freshness', '-o', 'target/error_source.json'],
            expect_pass=False
        )
        self.assertEqual(len(results), 1)
        self.assertEqual(results[0].status, 'error')
        self.assertTrue(results[0].failed)
        self.assertIsNone(results[0].error)
        self._assert_freshness_results('target/error_source.json', 'error')

        self._set_updated_at_to(timedelta(hours=-12))
        self.freshness_start_time = datetime.utcnow()
        results = self.run_dbt_with_vars(
            ['source', 'snapshot-freshness', '-o', 'target/warn_source.json'],
        )
        self.assertEqual(len(results), 1)
        self.assertEqual(results[0].status, 'warn')
        self.assertFalse(results[0].failed)
        self.assertIsNone(results[0].error)
        self._assert_freshness_results('target/warn_source.json', 'warn')

        self._set_updated_at_to(timedelta(hours=-2))
        self.freshness_start_time = datetime.utcnow()
        results = self.run_dbt_with_vars(
            ['source', 'snapshot-freshness', '-o', 'target/pass_source.json'],
        )
        self.assertEqual(len(results), 1)
        self.assertEqual(results[0].status, 'pass')
        self.assertFalse(results[0].failed)
        self.assertIsNone(results[0].error)
        self._assert_freshness_results('target/pass_source.json', 'pass')

    @use_profile('postgres')
    def test_postgres_source_freshness(self):
        self._run_source_freshness()

    @use_profile('snowflake')
    def test_snowflake_source_freshness(self):
        self._run_source_freshness()

    @use_profile('redshift')
    def test_redshift_source_freshness(self):
        self._run_source_freshness()

    @use_profile('bigquery')
    def test_bigquery_source_freshness(self):
        self._run_source_freshness()


class TestSourceFreshnessErrors(BaseSourcesTest):
    @property
    def models(self):
        return "test/integration/042_sources_test/error_models"

    @use_profile('postgres')
    def test_error(self):
        results = self.run_dbt_with_vars(
            ['source', 'snapshot-freshness'],
            expect_pass=False
        )
        self.assertEqual(len(results), 1)
        self.assertEqual(results[0].status, 'error')
        self.assertFalse(results[0].failed)
        self.assertIsNotNone(results[0].error)
=======
class TestMalformedSources(DBTIntegrationTest):
    @property
    def schema(self):
        return "sources_042"

    @property
    def models(self):
        return "test/integration/042_sources_test/malformed_models"

    def setUp(self):
        super(TestMalformedSources, self).setUp()
        self.run_sql_file('test/integration/042_sources_test/source.sql',
                          kwargs={'schema':self.unique_schema()})

    @use_profile('postgres')
    def test_malformed_schema_strict_will_break_run(self):
        self.run_dbt(strict=False)

    @use_profile('postgres')
    def test_malformed_schema_strict_will_break_run(self):
        with self.assertRaises(CompilationException):
            self.run_dbt(strict=True)
>>>>>>> fe866156
<|MERGE_RESOLUTION|>--- conflicted
+++ resolved
@@ -1,14 +1,12 @@
 from nose.plugins.attrib import attr
-<<<<<<< HEAD
+from datetime import datetime, timedelta
+import json
+import os
+
+from dbt.exceptions import CompilationException
 from test.integration.base import DBTIntegrationTest, use_profile, AnyFloat, \
     AnyStringWith
-from datetime import datetime, timedelta
-import json, os
-=======
-from test.integration.base import DBTIntegrationTest, use_profile
-from dbt.exceptions import CompilationException
-import os
->>>>>>> fe866156
+
 
 class BaseSourcesTest(DBTIntegrationTest):
     @property
@@ -29,7 +27,7 @@
     def setUp(self):
         super(BaseSourcesTest, self).setUp()
         os.environ['DBT_TEST_SCHEMA_NAME_VARIABLE'] = 'test_run_schema'
-        self.run_dbt_with_vars(['seed'])
+        self.run_dbt_with_vars(['seed'], strict=False)
 
     def tearDown(self):
         del os.environ['DBT_TEST_SCHEMA_NAME_VARIABLE']
@@ -104,7 +102,6 @@
         self.assertTableDoesNotExist('nonsource_descendant')
 
 
-<<<<<<< HEAD
 class TestSourceFreshness(BaseSourcesTest):
     def setUp(self):
         super(TestSourceFreshness, self).setUp()
@@ -224,7 +221,7 @@
         return "test/integration/042_sources_test/error_models"
 
     @use_profile('postgres')
-    def test_error(self):
+    def test_postgres_error(self):
         results = self.run_dbt_with_vars(
             ['source', 'snapshot-freshness'],
             expect_pass=False
@@ -233,27 +230,18 @@
         self.assertEqual(results[0].status, 'error')
         self.assertFalse(results[0].failed)
         self.assertIsNotNone(results[0].error)
-=======
-class TestMalformedSources(DBTIntegrationTest):
-    @property
-    def schema(self):
-        return "sources_042"
-
+
+
+class TestMalformedSources(BaseSourcesTest):
     @property
     def models(self):
         return "test/integration/042_sources_test/malformed_models"
 
-    def setUp(self):
-        super(TestMalformedSources, self).setUp()
-        self.run_sql_file('test/integration/042_sources_test/source.sql',
-                          kwargs={'schema':self.unique_schema()})
-
-    @use_profile('postgres')
-    def test_malformed_schema_strict_will_break_run(self):
-        self.run_dbt(strict=False)
-
-    @use_profile('postgres')
-    def test_malformed_schema_strict_will_break_run(self):
+    @use_profile('postgres')
+    def test_postgres_malformed_schema_nonstrict_will_not_break_run(self):
+        self.run_dbt_with_vars(['run'], strict=False)
+
+    @use_profile('postgres')
+    def test_postgres_malformed_schema_strict_will_break_run(self):
         with self.assertRaises(CompilationException):
-            self.run_dbt(strict=True)
->>>>>>> fe866156
+            self.run_dbt_with_vars(['run'], strict=True)